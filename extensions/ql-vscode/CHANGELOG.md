# CodeQL for Visual Studio Code: Changelog

## 1.5.11 - 10 February 2022

- Fix a bug where invoking _View AST_ from the file explorer would not view the selected file. Instead it would view the active editor. Also, prevent the _View AST_ from appearing if the current selection includes a directory or multiple files. [#1113](https://github.com/github/vscode-codeql/pull/1113)
- Add query history items as soon as a query is run, including new icons for each history item. [#1094](https://github.com/github/vscode-codeql/pull/1094)
<<<<<<< HEAD
- Save query history items across restarts. Items will be saved for 30 days and can be overwritten by setting the `codeQL.queryHistory.ttl` configuration setting. [#1130](https://github.com/github/vscode-codeql/pull/1130)
=======
- Allow in-progress query items to be cancelled from the query history view. [#1105](https://github.com/github/vscode-codeql/pull/1105)
>>>>>>> bd5da2b0

## 1.5.10 - 25 January 2022

- Fix a bug where the results view moved column even when it was already visible. [#1070](https://github.com/github/vscode-codeql/pull/1070)
- Add packaging-related commands. _CodeQL: Download Packs_ downloads query packs from the package registry that can be run locally, and _CodeQL: Install Pack Dependencies_ installs dependencies for packs in your workspace. [#1076](https://github.com/github/vscode-codeql/pull/1076)

## 1.5.9 - 17 December 2021

- Avoid creating a third column when opening the results view. The results view will always open to the right of the active editor, unless the active editor is in the rightmost editor column. In that case open in the leftmost column. [#1037](https://github.com/github/vscode-codeql/pull/1037)
- Add a CodeLens to make the Quick Evaluation command more accessible. Click the `Quick Evaluation` prompt above a predicate definition in the editor to evaluate that predicate on its own. You can enable/disable this feature in the `codeQL.runningQueries.quickEvalCodelens` setting. [#1035](https://github.com/github/vscode-codeql/pull/1035) & [#1052](https://github.com/github/vscode-codeql/pull/1052)
- Fix a bug where the _Alerts_ option would show in the results view even if there is no alerts table available. [#1038](https://github.com/github/vscode-codeql/pull/1038)

## 1.5.8 - 2 December 2021

- Emit a more explicit error message when a user tries to add a database with an unzipped source folder to the workspace. [#1021](https://github.com/github/vscode-codeql/pull/1021)
- Ensure `src.zip` archives are used as the canonical source instead of `src` folders when importing databases. [#1025](https://github.com/github/vscode-codeql/pull/1025)

## 1.5.7 - 23 November 2021

- Fix the _CodeQL: Open Referenced File_ command for Windows systems. [#979](https://github.com/github/vscode-codeql/pull/979)
- Support large SARIF results files (>4GB) without crashing VS Code. [#1004](https://github.com/github/vscode-codeql/pull/1004)
- Fix a bug that shows 'Set current database' when hovering over the currently selected database in the databases view. [#976](https://github.com/github/vscode-codeql/pull/976)
- Fix a bug with importing large databases. Databases over 4GB can now be imported directly from LGTM or from a zip file. This functionality is only available when using CodeQL CLI version 2.6.0 or later. [#971](https://github.com/github/vscode-codeql/pull/971)
- Replace certain control codes (`U+0000` - `U+001F`) with their corresponding control labels (`U+2400` - `U+241F`) in the results view. [#963](https://github.com/github/vscode-codeql/pull/963)
- Allow case-insensitive project slugs for GitHub repositories when adding a CodeQL database from LGTM. [#978](https://github.com/github/vscode-codeql/pull/961)
- Add a _CodeQL: Preview Query Help_ command to generate Markdown previews of `.qhelp` query help files. This command should only be run in trusted workspaces. See https://codeql.github.com/docs/codeql-cli/testing-query-help-files for more information about query help. [#988](https://github.com/github/vscode-codeql/pull/988)
- Make "Open Referenced File" command accessible from the active editor menu. [#989](https://github.com/github/vscode-codeql/pull/989)
- Fix a bug where result set names in the result set drop-down were disappearing when viewing a sorted table. [#1007](https://github.com/github/vscode-codeql/pull/1007)
- Allow query result locations with 0 as the end column value. These are treated as the first column in the line. [#1002](https://github.com/github/vscode-codeql/pull/1002)

## 1.5.6 - 07 October 2021

- Add progress messages to LGTM download option. This makes the two-step process (selecting a project, then selecting a language) more clear. [#960](https://github.com/github/vscode-codeql/pull/960)
- Remove line about selecting a language from the dropdown when downloading database from LGTM. This makes the download progress visible when the popup is not expanded. [#957](https://github.com/github/vscode-codeql/pull/957)
- Fix a bug where copying the version information fails when a CodeQL CLI cannot be found. [#958](https://github.com/github/vscode-codeql/pull/958)
- Avoid a race condition when deleting databases that can cause occasional errors. [#959](https://github.com/github/vscode-codeql/pull/959)
- Update CodeQL logos. [#965](https://github.com/github/vscode-codeql/pull/965)

## 1.5.5 - 08 September 2021

- Fix bug where a query is sometimes run before the file is saved. [#947](https://github.com/github/vscode-codeql/pull/947)
- Fix broken contextual queries, including _View AST_. [#949](https://github.com/github/vscode-codeql/pull/949)

## 1.5.4 - 02 September 2021

- Add support for filename pattern in history view. [#930](https://github.com/github/vscode-codeql/pull/930)
- Add an option _View Results (CSV)_ to view the results of a non-alert query. The existing options for alert queries have been renamed to _View Alerts_ to avoid confusion. [#929](https://github.com/github/vscode-codeql/pull/929)
- Allow users to specify the number of paths to display for each alert. [#931](https://github.com/github/vscode-codeql/pull/931)
- Adjust pagination controls in _CodeQL Query Results_ to always be visible [#936](https://github.com/github/vscode-codeql/pull/936)
- Fix bug where _View AST_ fails due to recent refactoring in the standard library and query packs. [#939](https://github.com/github/vscode-codeql/pull/939)

## 1.5.3 - 18 August 2021

- Add a command _CodeQL: Run Query on Multiple Databases_, which lets users select multiple databases to run a query on. [#898](https://github.com/github/vscode-codeql/pull/898)
- Autodetect what language a query targets. This refines the _CodeQL: Run Query on Multiple Databases_ command to only show relevant databases. [#915](https://github.com/github/vscode-codeql/pull/915)
- Adjust test log output to display diffs only when comparing failed test results with expected test results. [#920](https://github.com/github/vscode-codeql/pull/920)

## 1.5.2 - 13 July 2021

- Add the _Add Database Source to Workspace_ command to the right-click context menu in the databases view. This lets users re-add a database's source folder to the workspace and browse the source code. [#891](https://github.com/github/vscode-codeql/pull/891)
- Fix markdown rendering in the description of the `codeQL.cli.executablePath` setting. [#908](https://github.com/github/vscode-codeql/pull/908)
- Fix the _Open Query Results_ command in the query history view. [#909](https://github.com/github/vscode-codeql/pull/909)

## 1.5.1 - 23 June 2021

No user facing changes.

## 1.5.0 - 14 June 2021

- Display CodeQL CLI version being downloaded during an upgrade. [#862](https://github.com/github/vscode-codeql/pull/862)
- Display a helpful message and link to documentation when a query produces no results. [#866](https://github.com/github/vscode-codeql/pull/866)
- Refresh test databases automatically after a test run. [#868](https://github.com/github/vscode-codeql/pull/868)
- Allow users to specify a custom directory for storing query server logs (`codeQL.runningQueries.customLogDirectory`). The extension will not delete these logs automatically. [#863](https://github.com/github/vscode-codeql/pull/863)
- Support the VS Code [Workspace Trust feature](https://code.visualstudio.com/docs/editor/workspace-trust). This extension is now enabled in untrusted workspaces, but it restricts commands that contain arbitrary paths. [#861](https://github.com/github/vscode-codeql/pull/861)
- Allow the `codeQL.cli.executablePath` configuration setting to be set in workspace-scoped configuration files. This means that each workspace can now specify its own CodeQL CLI compiler, a feature that is unblocked due to implementing Workspace Trust. [#861](https://github.com/github/vscode-codeql/pull/861)

## 1.4.8 - 05 May 2021

- Copy version information to the clipboard when a user clicks the CodeQL section of the status bar. [#845](https://github.com/github/vscode-codeql/pull/845)
- Ensure changes in directories that contain tests will be properly updated in the test explorer. [#846](https://github.com/github/vscode-codeql/pull/846)
- Remind users to choose a language when downloading a database from LGTM. [#852](https://github.com/github/vscode-codeql/pull/852)

## 1.4.7 - 23 April 2021

- Fix a bug that prevented the results view from being loaded. [#842](https://github.com/github/vscode-codeql/pull/842)

## 1.4.6 - 21 April 2021

- Avoid showing an error popup when running a query with `@kind table` metadata. [#814](https://github.com/github/vscode-codeql/pull/814)
- Add an option to jump from a .qlref file to the .ql file it references. [#815](https://github.com/github/vscode-codeql/pull/815)
- Avoid opening the results panel when a database is deleted. [#831](https://github.com/github/vscode-codeql/pull/831)
- Forward all query metadata to the CLI when interpreting results. [#838](https://github.com/github/vscode-codeql/pull/838)

## 1.4.5 - 22 March 2021

- Avoid showing an error popup when user runs a query without `@kind` metadata. [#801](https://github.com/github/vscode-codeql/pull/801)
- Fix running of tests when the `ms-python` extension is installed. [#803](https://github.com/github/vscode-codeql/pull/803)

## 1.4.4 - 19 March 2021

- Introduce evaluator options for saving intermediate results to the disk cache (`codeQL.runningQueries.saveCache`) and for limiting the size of this cache (`codeQL.runningQueries.cacheSize`). [#778](https://github.com/github/vscode-codeql/pull/778)
- Respect the `codeQL.runningQueries.numberOfThreads` setting when creating SARIF files during result interpretation. [#771](https://github.com/github/vscode-codeql/pull/771)
- Allow using raw LGTM project slugs for fetching LGTM databases. [#769](https://github.com/github/vscode-codeql/pull/769)
- Better error messages when BQRS interpretation fails to produce SARIF. [#770](https://github.com/github/vscode-codeql/pull/770)
- Implement sorting of the query history view by name, date, and results count. [#777](https://github.com/github/vscode-codeql/pull/777)
- Add a configuration option to pass additional arguments to the CLI when running tests. [#785](https://github.com/github/vscode-codeql/pull/785)
- Introduce option to view query results as CSV. [#784](https://github.com/github/vscode-codeql/pull/784)
- Add some snippets for commonly used QL statements. [#782](https://github.com/github/vscode-codeql/pull/782)
- More descriptive error messages on QL test failures. [#788](https://github.com/github/vscode-codeql/pull/788)

## 1.4.3 - 22 February 2021

- Avoid displaying an error when removing orphaned databases and the storage folder does not exist. [#748](https://github.com/github/vscode-codeql/pull/748)
- Add better error messages when AST Viewer is unable to create an AST. [#753](https://github.com/github/vscode-codeql/pull/753)
- Cache AST viewing operations so that subsequent calls to view the AST of a single file will be extremely fast. [#753](https://github.com/github/vscode-codeql/pull/753)
- Ensure CodeQL version in status bar updates correctly when version changes. [#754](https://github.com/github/vscode-codeql/pull/754)
- Avoid deleting the quick query file when it is re-opened. [#747](https://github.com/github/vscode-codeql/pull/747)

## 1.4.2 - 2 February 2021

- Add a status bar item for the CodeQL CLI to show the current version. [#741](https://github.com/github/vscode-codeql/pull/741)
- Fix version constraint for flagging CLI support of non-destructive updates. [#744](https://github.com/github/vscode-codeql/pull/744)
- Add a _More Information_ button in the telemetry popup that opens the [telemetry documentation](https://codeql.github.com/docs/codeql-for-visual-studio-code/about-telemetry-in-codeql-for-visual-studio-code) in a browser tab. [#742](https://github.com/github/vscode-codeql/pull/742)

## 1.4.1 - 29 January 2021

- Reword the telemetry modal dialog box. [#738](https://github.com/github/vscode-codeql/pull/738)

## 1.4.0 - 29 January 2021

- Fix bug where databases are not reregistered when the query server restarts. [#734](https://github.com/github/vscode-codeql/pull/734)
- Fix bug where upgrade requests were erroneously being marked as failed. [#734](https://github.com/github/vscode-codeql/pull/734)
- On a strictly opt-in basis, collect anonymized usage data from the VS Code extension, helping improve CodeQL's usability and performance. See the [telemetry documentation](https://codeql.github.com/docs/codeql-for-visual-studio-code/about-telemetry-in-codeql-for-visual-studio-code) for more information on exactly what data is collected and what it is used for. [#611](https://github.com/github/vscode-codeql/pull/611)

## 1.3.10 - 20 January 2021

- Include the full stack in error log messages to help with debugging. [#726](https://github.com/github/vscode-codeql/pull/726)

## 1.3.9 - 12 January 2021

- No changes visible to end users.

## 1.3.8 - 17 December 2020

- Ensure databases are unlocked when removing them from the workspace. This will ensure that after a database is removed from VS Code, queries can be run on it from the command line without restarting the IDE. Requires CodeQL CLI 2.4.1 or later. [#681](https://github.com/github/vscode-codeql/pull/681)
- Fix bug when removing databases where sometimes the source folder would not also be removed from the workspace or the database files would not be deleted from the workspace storage location. [#692](https://github.com/github/vscode-codeql/pull/692)
- Query results with no string representation will now be displayed with placeholder text in query results. Previously, they were omitted. [#694](https://github.com/github/vscode-codeql/pull/694)
- Add a label for the language of a database in the databases view. This will only take effect for new databases created with the CodeQL CLI v2.4.1 or later. [#697](https://github.com/github/vscode-codeql/pull/697)
- Add clearer error message when running a query using a missing or invalid qlpack. [#702](https://github.com/github/vscode-codeql/pull/702)
- Add clearer error message when trying to run a command from the query history view if no item in the history is selected. [#702](https://github.com/github/vscode-codeql/pull/702)
- Fix a bug where it is not possible to download some database archives. This fix specifically addresses large archives and archives whose central directories do not align with file headers. [#700](https://github.com/github/vscode-codeql/pull/700)
- Avoid error dialogs when QL test discovery or database cleanup encounters a missing directory. [#706](https://github.com/github/vscode-codeql/pull/706)
- Add descriptive text and a link in the results view. [#711](https://github.com/github/vscode-codeql/pull/711)
- Fix the _Set Label_ command in the query history view. [#710](https://github.com/github/vscode-codeql/pull/710)
- Add the _CodeQL: View AST_ command to the right-click context menu when a source file in a database source archive is open in the editor. [#712](https://github.com/github/vscode-codeql/pull/712)

## 1.3.7 - 24 November 2020

- Editors opened by navigating from the results view are no longer opened in _preview mode_. Now they are opened as a persistent editor. [#630](https://github.com/github/vscode-codeql/pull/630)
- When comparing the results of a failed QL test run and the `.expected` file does not exist, an empty `.expected` file is created and compared against the `.actual` file. [#669](https://github.com/github/vscode-codeql/pull/669)
- Alter structure of the _Test Explorer_ tree. It now follows the structure of the filesystem instead of the QL Packs. [#624](https://github.com/github/vscode-codeql/pull/624)
- Alter structure of the _Test Explorer_ tree. It now follows the structure of the filesystem instead of the QL Packs. [#624](https://github.com/github/vscode-codeql/pull/624)
- Add more structured output for tests. [#626](https://github.com/github/vscode-codeql/pull/626)
- Whenever the extension restarts, orphaned databases will be cleaned up. These are databases whose files are located inside of the extension's storage area, but are not imported into the workspace.
- After renaming a database, the database list is re-sorted. [#685](https://github.com/github/vscode-codeql/pull/685)
- Add a `codeQl.resultsDisplay.pageSize` setting to configure the number of results displayed in a single results view page. Increase the default page size from 100 to 200. [#686](https://github.com/github/vscode-codeql/pull/686)
- Update the AST Viewer to include edge labels (if available) in addition to the target node labels. So far, only C/C++ databases take advantage of this change. [#688](https://github.com/github/vscode-codeql/pull/688)

## 1.3.6 - 4 November 2020

- Fix URI encoding for databases that were created with special characters in their paths. [#648](https://github.com/github/vscode-codeql/pull/648)
- Disable CodeQL Test commands from the command palette [#667](https://github.com/github/vscode-codeql/pull/667)
- Fix display of booleans in results view. [#657](https://github.com/github/vscode-codeql/pull/657)
- Avoid recursive selection changes in AST Viewer. [#668](https://github.com/github/vscode-codeql/pull/668)

## 1.3.5 - 27 October 2020

- Fix a bug where archived source folders for databases were not showing any contents.
- Fix URI encoding for databases that were created with special characters in their paths.

## 1.3.4 - 22 October 2020

- Add friendly welcome message when the databases view is empty.
- Add open query, open results, and remove query commands in the query history view title bar.
- The maximum number of simultaneous queries launchable by the `CodeQL: Run Queries in Selected Files` command is now configurable by changing the `codeQL.runningQueries.maxQueries` setting.
- Allow simultaneously run queries to be canceled in a single-click.
- Prevent multiple upgrade dialogs from appearing when running simultaneous queries on upgradeable databases.
- Fix sorting of results. Some pages of results would have the wrong sort order and columns.
- Remember previous sort order when reloading query results.
- Fix proper escaping of backslashes in SARIF message strings.
- Allow setting `codeQL.runningQueries.numberOfThreads` and `codeQL.runningTests.numberOfThreads` to 0, (which is interpreted as 'use one thread per core on the machine').
- Clear the problems view of all CodeQL query results when a database is removed.
- Add a `View DIL` command on query history items. This opens a text editor containing the Datalog Intermediary Language representation of the compiled query.
- Remove feature flag for the AST Viewer. For more information on how to use the AST Viewer, [see the documentation](https://help.semmle.com/codeql/codeql-for-vscode/procedures/exploring-the-structure-of-your-source-code.html).
- The `codeQL.runningTests.numberOfThreads` setting is now used correctly when running tests.
- Alter structure of the _Test Explorer_ tree. It now follows the structure of the filesystem instead of the qlpacks.
- Ensure output of CodeQL test runs includes compilation error messages and test failure messages.

## 1.3.3 - 16 September 2020

- Fix display of raw results entities with label but no url.
- Fix bug where sort order is forgotten when changing raw results page.
- Avoid showing a location link in results view when a result item has an empty location.

## 1.3.2 - 12 August 2020

- Fix error with choosing qlpack search path.
- Fix pagination when there are no results.
- Suppress database downloaded from URL message when action canceled.
- Fix QL test discovery to avoid showing duplicate tests in the test explorer.
- Enable pagination of query results
- Add experimental AST Viewer for Go and C++. To enable, add `"codeQL.experimentalAstViewer": true` to the user settings file.

## 1.3.1 - 7 July 2020

- Fix unzipping of large files.
- Ensure compare order is consistent when selecting two queries to compare. The first query selected is always the _from_ query and the query selected later is always the _to_ query.
- Ensure added databases have zipped source locations for databases added as archives or downloaded from the internet.
- Fix bug where it is not possible to add databases starting with `db-*`.
- Change styling of pagination section of the results page.
- Fix display of query text for stored quick queries.

## 1.3.0 - 22 June 2020

- Report error when selecting invalid database.
- Add descriptive message for database archive import failure.
- Respect VS Code's i18n locale setting when formatting dates and sorting strings.
- Allow the opening of large SARIF files externally from VS Code.
- Add new 'CodeQL: Compare Query' command that shows the differences between two queries.
- Allow multiple items in the query history view to be removed in one operation.
- Allow multiple items in the databases view to be removed in one operation.
- Allow multiple items in the databases view to be upgraded in one operation.
- Allow multiple items in the databases view to have their external folders opened.
- Allow all selected queries to be run in one command from the file explorer.

## 1.2.2 - 8 June 2020

- Fix auto-indentation rules.
- Add ability to download platform-specific releases of the CodeQL CLI if they are available.
- Fix handling of downloading prerelease versions of the CodeQL CLI.
- Add pagination for displaying non-interpreted results.

## 1.2.1 - 29 May 2020

- Better formatting and autoindentation when adding QLDoc comments to `.ql` and `.qll` files.
- Allow for more flexibility when opening a database in the workspace. A user can now choose the actual database folder, or the nested `db-*` folder.
- Add query history menu command for viewing corresponding SARIF file.
- Add ability for users to download databases directly from LGTM.com.

## 1.2.0 - 19 May 2020

- Enable 'Go to Definition' and 'Go to References' on source archive
  files in CodeQL databases. This is handled by a CodeQL query.
- Fix adding database archive files on Windows.
- Enable adding remote and local database archive files from the
  command palette.

## 1.1.5 - 15 May 2020

- Links in results are no longer underlined and monospaced.
- Add the ability to choose a database either from an archive, a folder, or from the internet.
- New icons for commands on the databases view.

## 1.1.4 - 13 May 2020

- Add the ability to download and install databases archives from the internet.

## 1.1.3 - 8 May 2020

- Add a suggestion in alerts view to view raw results, when there are
  raw results but no alerts.
- Add the ability to rename databases in the database view.
- Add the ability to open the directory in the filesystem
  of a database.

## 1.1.2 - 28 April 2020

- Implement syntax highlighting for the new `unique` aggregate.
- Implement XML syntax highlighting for `.qhelp` files.
- Add option to auto save queries before running them.
- Add new command in query history to view the query text of the
  selected query (note that this may be different from the current
  contents of the query file if the file has been edited).
- Add ability to sort CodeQL databases by name or by date added.

## 1.1.1 - 23 March 2020

- Fix quick evaluation in `.qll` files.
- Add new command in query history view to view the log file of a
  query.
- Request user acknowledgment before updating the CodeQL binaries.
- Warn when using the deprecated `codeql.cmd` launcher on Windows.

## 1.1.0 - 17 March 2020

- Add functionality for testing custom CodeQL queries by using the VS
  Code Test Explorer extension and `codeql test`. See the documentation for
  more details.
- Add a "Show log" button to all information, error, and warning
  popups that will display the CodeQL extension log.
- Display a message when a query times out.
- Show canceled queries in query history.
- Improve error messages when attempting to run non-query files.

## 1.0.6 - 28 February 2020

- Add command to restart query server.
- Enable support for future minor upgrades to the CodeQL CLI.

## 1.0.5 - 13 February 2020

- Add an icon next to any failed query runs in the query history
  view.
- Add the ability to sort alerts by alert message.

## 1.0.4 - 24 January 2020

- Disable word-based autocomplete by default.
- Add command `CodeQL: Quick Query` for easy query creation without
  having to choose a place in the filesystem to store the query file.

## 1.0.3 - 13 January 2020

- Reduce the frequency of CodeQL CLI update checks to help avoid hitting GitHub API limits of 60 requests per
  hour for unauthenticated IPs.
- Fix sorting of result sets with names containing special characters.

## 1.0.2 - 13 December 2019

- Fix rendering of negative numbers in results.
- Allow customization of query history labels from settings and from
  query history view context menu.
- Show number of results in results view.
- Add commands `CodeQL: Show Next Step on Path` and `CodeQL: Show Previous Step on Path` for navigating the steps on the currently
  shown path result.

## 1.0.1 - 21 November 2019

- Change `codeQL.cli.executablePath` to a per-machine setting, so it can no longer be set at the user or workspace level. This helps prevent arbitrary code execution when using a VS Code workspace from an untrusted source.
- Improve the highlighting of the selected query result within the source code.
- Improve the performance of switching between result tables in the CodeQL Query Results view.
- Fix the automatic upgrading of CodeQL databases when using upgrade scripts from the workspace.
- Allow removal of items from the CodeQL Query History view.

## 1.0.0 - 14 November 2019

Initial release of CodeQL for Visual Studio Code.<|MERGE_RESOLUTION|>--- conflicted
+++ resolved
@@ -4,11 +4,8 @@
 
 - Fix a bug where invoking _View AST_ from the file explorer would not view the selected file. Instead it would view the active editor. Also, prevent the _View AST_ from appearing if the current selection includes a directory or multiple files. [#1113](https://github.com/github/vscode-codeql/pull/1113)
 - Add query history items as soon as a query is run, including new icons for each history item. [#1094](https://github.com/github/vscode-codeql/pull/1094)
-<<<<<<< HEAD
 - Save query history items across restarts. Items will be saved for 30 days and can be overwritten by setting the `codeQL.queryHistory.ttl` configuration setting. [#1130](https://github.com/github/vscode-codeql/pull/1130)
-=======
 - Allow in-progress query items to be cancelled from the query history view. [#1105](https://github.com/github/vscode-codeql/pull/1105)
->>>>>>> bd5da2b0
 
 ## 1.5.10 - 25 January 2022
 
